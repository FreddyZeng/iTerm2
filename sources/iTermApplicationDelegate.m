--- conflicted
+++ resolved
@@ -441,15 +441,12 @@
 
     if (shouldShowAlert) {
         DLog(@"Showing quit alert");
-<<<<<<< HEAD
-=======
         NSString *message;
         if ([[iTermController sharedInstance] shouldLeaveSessionsRunningOnQuit]) {
             message = @"Sessions will be restored automatically when iTerm2 is relaunched.";
         } else {
             message = @"All sessions will be closed.";
         }
->>>>>>> 4a106363
         BOOL stayput = NSRunAlertPanel(@"Quit iTerm2?",
                                        @"%@",
                                        @"OK",
@@ -487,12 +484,7 @@
     return NSTerminateNow;
 }
 
-<<<<<<< HEAD
-- (void)applicationWillTerminate:(NSNotification *)aNotification
-{
-=======
 - (void)applicationWillTerminate:(NSNotification *)aNotification {
->>>>>>> 4a106363
     DLog(@"applicationWillTerminate called");
     [[HotkeyWindowController sharedInstance] stopEventTap];
          DLog(@"applicationWillTerminate returning");
