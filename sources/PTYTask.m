

// Debug option
#define PtyTaskDebugLog(fmt, ...)
// Use this instead to debug this module:
// #define PtyTaskDebugLog NSLog

#define MAXRW 1024

#import "PTYTask.h"
#import "Coprocess.h"
#import "PreferencePanel.h"
#import "ProcessCache.h"
#import "TaskNotifier.h"
#include "shell_launcher.h"
#include <dlfcn.h>
#include <libproc.h>
#include <stdio.h>
#include <stdlib.h>
#include <string.h>
#include <sys/ioctl.h>
#include <sys/mount.h>
#include <sys/msg.h>
#include <sys/select.h>
#include <sys/time.h>
#include <sys/user.h>
#include <unistd.h>
#include <util.h>
#include "iTermFileDescriptorClient.h"

#define CTRLKEY(c) ((c)-'A'+1)

NSString *kCoprocessStatusChangeNotification = @"kCoprocessStatusChangeNotification";

static void
setup_tty_param(struct termios* term,
                struct winsize* win,
                int width,
                int height,
                BOOL isUTF8)
{
    memset(term, 0, sizeof(struct termios));
    memset(win, 0, sizeof(struct winsize));

    // UTF-8 input will be added on demand.
    term->c_iflag = ICRNL | IXON | IXANY | IMAXBEL | BRKINT | (isUTF8 ? IUTF8 : 0);
    term->c_oflag = OPOST | ONLCR;
    term->c_cflag = CREAD | CS8 | HUPCL;
    term->c_lflag = ICANON | ISIG | IEXTEN | ECHO | ECHOE | ECHOK | ECHOKE | ECHOCTL;

    term->c_cc[VEOF] = CTRLKEY('D');
    term->c_cc[VEOL] = -1;
    term->c_cc[VEOL2] = -1;
    term->c_cc[VERASE] = 0x7f;           // DEL
    term->c_cc[VWERASE] = CTRLKEY('W');
    term->c_cc[VKILL] = CTRLKEY('U');
    term->c_cc[VREPRINT] = CTRLKEY('R');
    term->c_cc[VINTR] = CTRLKEY('C');
    term->c_cc[VQUIT] = 0x1c;           // Control+backslash
    term->c_cc[VSUSP] = CTRLKEY('Z');
    term->c_cc[VDSUSP] = CTRLKEY('Y');
    term->c_cc[VSTART] = CTRLKEY('Q');
    term->c_cc[VSTOP] = CTRLKEY('S');
    term->c_cc[VLNEXT] = CTRLKEY('V');
    term->c_cc[VDISCARD] = CTRLKEY('O');
    term->c_cc[VMIN] = 1;
    term->c_cc[VTIME] = 0;
    term->c_cc[VSTATUS] = CTRLKEY('T');

    term->c_ispeed = B38400;
    term->c_ospeed = B38400;

    win->ws_row = height;
    win->ws_col = width;
    win->ws_xpixel = 0;
    win->ws_ypixel = 0;
}

@interface PTYTask ()
@property(atomic, assign) BOOL hasMuteCoprocess;
@end

@implementation PTYTask
{
    pid_t pid;
    pid_t _restoredPid;  // -1 except when process is restored. _deathFd will also be set.
    int fd;
<<<<<<< HEAD
    int _deathFd;  // Optional
=======
>>>>>>> 3f2282b7
    int status;
    NSString* tty;
    NSString* path;
    BOOL hasOutput;

    NSLock* writeLock;  // protects writeBuffer
    NSMutableData* writeBuffer;

    NSString* logPath;
    NSFileHandle* logHandle;

    Coprocess *coprocess_;  // synchronized (self)
    BOOL brokenPipe_;
    NSString *command_;  // Command that was run if launchWithPath:arguments:etc was called
    
    // Number of spins of the select loop left before we tell the delegate we were deregistered.
    int _spinsNeeded;
    BOOL _paused;
}

- (id)init
{
    self = [super init];
    if (self) {
        pid = (pid_t)-1;
        fd = -1;
<<<<<<< HEAD
        _deathFd = -1;
=======
>>>>>>> 3f2282b7
        _restoredPid = -1;
        writeBuffer = [[NSMutableData alloc] init];
        writeLock = [[NSLock alloc] init];
    }
    return self;
}

- (void)dealloc
{
    [[TaskNotifier sharedInstance] deregisterTask:self];

    if (pid > 0) {
        killpg(pid, SIGHUP);
    }

    [self closeFileDescriptors];
    [writeLock release];
    [writeBuffer release];
    [tty release];
    [path release];
        [command_ release];

    @synchronized (self) {
        [[self coprocess] mainProcessDidTerminate];
        [coprocess_ release];
    }

    [super dealloc];
}

- (BOOL)hasBrokenPipe
{
    return brokenPipe_;
}

- (BOOL)paused {
    @synchronized(self) {
        return _paused;
    }
}

- (void)setPaused:(BOOL)paused {
    @synchronized(self) {
        _paused = paused;
    }
    // Start/stop selecting on our FD
    [[TaskNotifier sharedInstance] unblock];
}

static void HandleSigChld(int n)
{
    // This is safe to do because write(2) is listed in the sigaction(2) man page
    // as allowed in a signal handler.
    [[TaskNotifier sharedInstance] unblock];
}

- (NSString *)command
{
    return command_;
}

// Returns a NSMutableDictionary containing the key-value pairs defined in the
// global "environ" variable.
- (NSMutableDictionary *)mutableEnvironmentDictionary {
    NSMutableDictionary *result = [NSMutableDictionary dictionary];
    extern char **environ;
    if (environ != NULL) {
        for (int i = 0; environ[i]; i++) {
            NSString *kvp = [NSString stringWithUTF8String:environ[i]];
            NSRange equalsRange = [kvp rangeOfString:@"="];
            if (equalsRange.location != NSNotFound) {
                NSString *key = [kvp substringToIndex:equalsRange.location];
                NSString *value = [kvp substringFromIndex:equalsRange.location + 1];
                result[key] = value;
            } else {
                result[kvp] = @"";
            }
        }
    }
    return result;
}

// Returns an array of C strings terminated with a null pointer of the form
// KEY=VALUE that is based on this process's "environ" variable. Values passed
// in "env" are added or override existing environment vars. Both the returned
// array and all string pointers within it are malloced and should be free()d
// by the caller.
- (char **)environWithOverrides:(NSDictionary *)env {
    NSMutableDictionary *environmentDict = [self mutableEnvironmentDictionary];
    for (NSString *k in env) {
        environmentDict[k] = env[k];
    }
    char **environment = malloc(sizeof(char*) * (environmentDict.count + 1));
    int i = 0;
    for (NSString *k in environmentDict) {
        NSString *temp = [NSString stringWithFormat:@"%@=%@", k, environmentDict[k]];
        environment[i++] = strdup([temp UTF8String]);
    }
    environment[i] = NULL;
    return environment;
}

- (BOOL)tryAttachToProcess:(pid_t)thePid {
<<<<<<< HEAD
    int fds[2];
    NSString *thePath = [NSString stringWithFormat:@"/tmp/iTerm2.socket.%d", thePid];
    char *pathBytes = (char *)thePath.UTF8String;
    int rc = FileDescriptorClientRun(pathBytes, fds, &_restoredPid);
    if (rc != 2) {
        return NO;
    }
    fd = fds[0];
    _deathFd = fds[1];
=======
    NSString *thePath = [NSString stringWithFormat:@"/tmp/iTerm2.socket.%d", thePid];
    char *pathBytes = (char *)thePath.UTF8String;
    FileDescriptorClientResult result = FileDescriptorClientRun(pathBytes);
    if (!result.ok) {
        return NO;
    }
    fd = result.ptyMasterFd;
    _restoredPid = result.childPid;
>>>>>>> 3f2282b7
    [[TaskNotifier sharedInstance] registerTask:self];
    return YES;
}

<<<<<<< HEAD
static pid_t MyForkPty(int *amaster, char *name, struct termios *termp, struct winsize *winp) {
=======
// Like login_tty but makes fd 0 the master and fd 1 the slave.
static void MyLoginTTY(int master, int slave) {
    setsid();
    ioctl(slave, TIOCSCTTY, NULL);
    if (slave == 0) {
        dup2(slave, 2);
        slave = 2;
    }
    dup2(master, 0);
    dup2(slave, 1);
    if (master > 1) {
        close(master);
    }
    if (slave > 1) {
        close(slave);
    }
}

// Just like forkpty but fd 0 the master and fd 1 the slave.
static int MyForkPty(int *amaster, char *name, struct termios *termp, struct winsize *winp) {
>>>>>>> 3f2282b7
    int master;
    int slave;

    if (openpty(&master, &slave, name, termp, winp) == -1) {
<<<<<<< HEAD
        return (-1);
    }

    pid_t pid;
    switch (pid = fork()) {
        case -1:
            return -1;

        case 0:
            // Child
            if (login_tty(slave) < 0) {
                // Apparently this can fail, so limp along as best you can.
                dup2(slave, 0);
                dup2(slave, 1);
                dup2(slave, 2);
                if (slave > 2) {
                    close(slave);
                }
            }
            if (master != 3) {
                dup2(master, 3);
                close(master);
            }
            return (0);
    }

    // Only the parent gets here.
    *amaster = master;
    close(slave);
    return pid;
=======
        NSLog(@"openpty failed: %s", strerror(errno));
        return -1;
    }

    pid_t pid = fork();
    switch (pid) {
        case -1:
            // error
            NSLog(@"Fork failed: %s", strerror(errno));
            return -1;

        case 0:
            // child
            MyLoginTTY(master, slave);
            return 0;

        default:
            // parent
            *amaster = master;
            close(slave);
            return pid;
    }
>>>>>>> 3f2282b7
}

- (void)launchWithPath:(NSString*)progpath
             arguments:(NSArray*)args
           environment:(NSDictionary*)env
                 width:(int)width
                height:(int)height
                isUTF8:(BOOL)isUTF8 {
#if 1
    [self tryAttachToProcess:48454];
    return;
#endif
    struct termios term;
    struct winsize win;
    char theTtyname[PATH_MAX];

    [command_ autorelease];
    command_ = [progpath copy];
    path = [progpath copy];

    setup_tty_param(&term, &win, width, height, isUTF8);

    // Register a handler for the child death signal. There is some history here.
    // Originally, a do-nothing handler was registered with the following comment:
    //   We cannot ignore SIGCHLD because Sparkle (the software updater) opens a
    //   Safari control which uses some buggy Netscape code that calls wait()
    //   until it succeeds. If we wait() on its pid, that process locks because
    //   it doesn't check if wait()'s failure is ECHLD. Instead of wait()ing here,
    //   we reap our children when our select() loop sees that a pipes is broken.
    // In response to bug 2903, wherein select() fails to return despite the file
    // descriptor having EOF status, I changed the handler to unblock the task
    // notifier.
    signal(SIGCHLD, HandleSigChld);
    const char* argpath;
    argpath = [[progpath stringByStandardizingPath] UTF8String];

    int max = (args == nil) ? 0 : [args count];
    const char* argv[max + 2];

    argv[0] = [[progpath stringByStandardizingPath] UTF8String];
    if (args != nil) {
        int i;
        for (i = 0; i < max; ++i) {
            argv[i + 1] = [[args objectAtIndex:i] cString];
        }
    }
    argv[max + 1] = NULL;
    char **newEnviron = [self environWithOverrides:env];

    // Note: stringByStandardizingPath will automatically call stringByExpandingTildeInPath.
    const char *initialPwd = [[[env objectForKey:@"PWD"] stringByStandardizingPath] UTF8String];
<<<<<<< HEAD
=======
    // TODO: The pid I get back is the server PID. I really want it to be the child's pid. Let's make the restore case the same as the "normal" case.
>>>>>>> 3f2282b7
    pid = MyForkPty(&fd, theTtyname, &term, &win);
    if (pid == (pid_t)0) {
        // Do not start the new process with a signal handler.
        signal(SIGCHLD, SIG_DFL);
        signal(SIGPIPE, SIG_DFL);
        sigset_t signals;
        sigemptyset(&signals);
        sigaddset(&signals, SIGPIPE);
        sigprocmask(SIG_UNBLOCK, &signals, NULL);

        // Apple opens files without the close-on-exec flag (e.g., Extras2.rsrc).
        // See issue 2662.
        for (int j = 3; j < getdtablesize(); j++) {
            close(j);
        }

        chdir(initialPwd);

        // Sub in our environ for the existing one. Since Mac OS doesn't have execvpe, this hack
        // does the job.
        extern char **environ;
        environ = newEnviron;
        execvp(argpath, (char* const*)argv);

        /* exec error */
        fprintf(stdout, "## exec failed ##\n");
        fprintf(stdout, "argpath=%s error=%s\n", argpath, strerror(errno));

        sleep(1);
        _exit(-1);
    } else if (pid < (pid_t)0) {
        PtyTaskDebugLog(@"%@ %s", progpath, strerror(errno));
        NSRunCriticalAlertPanel(@"Unable to Fork!",
                                @"iTerm cannot launch the program for this session.",
                                @"OK",
                                nil,
                                nil);
        for (int j = 0; newEnviron[j]; j++) {
            free(newEnviron[j]);
        }
        free(newEnviron);
        return;
    }
    for (int j = 0; newEnviron[j]; j++) {
        free(newEnviron[j]);
    }
    free(newEnviron);

    // Make sure the master side of the pty is closed on future exec() calls.
    fcntl(fd, F_SETFD, fcntl(fd, F_GETFD) | FD_CLOEXEC);

    tty = [[NSString stringWithUTF8String:theTtyname] retain];
    NSParameterAssert(tty != nil);

    fcntl(fd,F_SETFL,O_NONBLOCK);
    [[TaskNotifier sharedInstance] registerTask:self];
}

- (BOOL)wantsRead {
    return !self.paused;
}

- (BOOL)wantsWrite
{
    if (self.paused) {
        return NO;
    }
    [writeLock lock];
    BOOL wantsWrite = [writeBuffer length] > 0;
    [writeLock unlock];
    return wantsWrite;
}

- (BOOL)writeBufferHasRoom
{
    const int kMaxWriteBufferSize = 1024 * 10;
    [writeLock lock];
    BOOL hasRoom = [writeBuffer length] < kMaxWriteBufferSize;
    [writeLock unlock];
    return hasRoom;
}

- (void)processRead
{
    int iterations = 4;
    int bytesRead = 0;

    char buffer[MAXRW * iterations];
    for (int i = 0; i < iterations; ++i) {
        // Only read up to MAXRW*iterations bytes, then release control
        ssize_t n = read(fd, buffer + bytesRead, MAXRW);
        if (n < 0) {
            // There was a read error.
            if (errno != EAGAIN && errno != EINTR) {
                // It was a serious error.
                [self brokenPipe];
                return;
            } else {
                // We could read again in the case of EINTR but it would
                // complicate the code with little advantage. Just bail out.
                n = 0;
            }
        }
        bytesRead += n;
        if (n < MAXRW) {
            // If we read fewer bytes than expected, return. For some apparently
            // undocumented reason, read() never returns more than 1024 bytes
            // (at least on OS 10.6), so that's what MAXRW is set to. If that
            // ever goes down this'll break.
            break;
        }
    }

    hasOutput = YES;

    // Send data to the terminal
    [self readTask:buffer length:bytesRead];
}

- (void)processWrite
{
    // Retain to prevent the object from being released during this method
    // Lock to protect the writeBuffer from the main thread
    [self retain];
    [writeLock lock];

    // Only write up to MAXRW bytes, then release control
    char* ptr = [writeBuffer mutableBytes];
    unsigned int length = [writeBuffer length];
    if (length > MAXRW) {
        length = MAXRW;
    }
    ssize_t written = write(fd, [writeBuffer mutableBytes], length);

    // No data?
    if ((written < 0) && (!(errno == EAGAIN || errno == EINTR))) {
        [self brokenPipe];
    } else if (written > 0) {
        // Shrink the writeBuffer
        length = [writeBuffer length] - written;
        memmove(ptr, ptr+written, length);
        [writeBuffer setLength:length];
    }

    // Clean up locks
    [writeLock unlock];
    [self autorelease];
}

- (BOOL)hasOutput
{
    return hasOutput;
}

- (void)logData:(const char *)buffer length:(int)length {
    @synchronized(logHandle) {
        if ([self logging]) {
            [logHandle writeData:[NSData dataWithBytes:buffer
                                                length:length]];
        }
    }
}

// The bytes in data were just read from the fd.
- (void)readTask:(char *)buffer length:(int)length
{
    [self logData:buffer length:length];

    // The delegate is responsible for parsing VT100 tokens here and sending them off to the
    // main thread for execution. If its queues get too large, it can block.
    [self.delegate threadedReadTask:buffer length:length];

    @synchronized (self) {
        if (coprocess_) {
            [coprocess_.outputBuffer appendData:[NSData dataWithBytes:buffer length:length]];
        }
    }
}

- (void)writeTask:(NSData*)data
{
    // Write as much as we can now through the non-blocking pipe
    // Lock to protect the writeBuffer from the IO thread
    [writeLock lock];
    [writeBuffer appendData:data];
    [[TaskNotifier sharedInstance] unblock];
    [writeLock unlock];
}

- (void)brokenPipe {
    brokenPipe_ = YES;
    [[TaskNotifier sharedInstance] deregisterTask:self];
    [self.delegate threadedTaskBrokenPipe];
}

- (void)sendSignal:(int)signo
{
    if (_restoredPid != -1) {
        kill(_restoredPid, signo);
    } else if (pid >= 0) {
        kill(pid, signo);
     }
}

- (void)setWidth:(int)width height:(int)height
{
    PtyTaskDebugLog(@"Set terminal size to %dx%d", width, height);
    struct winsize winsize;
    // TODO(georgen): Access to fd should be synchronoized or else it should not be allowed to call this function from the main thread.
    if (fd == -1) {
        return;
    }

    ioctl(fd, TIOCGWINSZ, &winsize);
    if ((winsize.ws_col != width) || (winsize.ws_row != height)) {
        winsize.ws_col = width;
        winsize.ws_row = height;
        ioctl(fd, TIOCSWINSZ, &winsize);
    }
}

- (int)fd
{
    return fd;
}

- (pid_t)pid
{
    return pid;
}

- (void)closeFileDescriptors {
    if (fd != -1) {
        close(fd);
    }
<<<<<<< HEAD
    if (_deathFd != -1) {
        close(_deathFd);
    }
=======
>>>>>>> 3f2282b7
}

- (void)stop
{
    self.paused = NO;
    [self loggingStop];
    [self sendSignal:SIGHUP];

    if (fd >= 0) {
        [self closeFileDescriptors];
        [[TaskNotifier sharedInstance] deregisterTask:self];
        // Require that it spin twice so we can be completely sure that the task won't get called
        // again. If we add the observer just before select() was going to be called, it wouldn't
        // mean anything; but after the second call, we know we've been moved into the dead pool.
        @synchronized(self) {
            _spinsNeeded = 2;
        }
        [[NSNotificationCenter defaultCenter] addObserver:self
                                                 selector:@selector(notifierDidSpin)
                                                     name:kTaskNotifierDidSpin
                                                   object:nil];
        // Force a spin
        [[TaskNotifier sharedInstance] unblock];

        // This isn't an atomic update, but select() should be resilient to
        // being passed a half-broken fd. We must change it because after this
        // function returns, a new task may be created with this fd and then
        // the select thread wouldn't know which task a fd belongs to.
        fd = -1;
    }
}

// This runs in TaskNotifier's thread.
- (void)notifierDidSpin
{
    BOOL unblock = NO;
    @synchronized(self) {
        unblock = (--_spinsNeeded) > 0;
    }
    if (unblock) {
        // Force select() to return so we get another spin even if there is no
        // activity on the file descriptors.
        [[TaskNotifier sharedInstance] unblock];
    } else {
        [[NSNotificationCenter defaultCenter] removeObserver:self];
        [self.delegate taskWasDeregistered];
    }
}

- (int)status
{
    return status;
}

- (NSString*)tty
{
    return tty;
}

- (NSString*)path
{
    return path;
}

- (BOOL)loggingStartWithPath:(NSString*)aPath
{
    BOOL rc;
    @synchronized(logHandle) {
        [logPath autorelease];
        logPath = [[aPath stringByStandardizingPath] copy];

        [logHandle autorelease];
        logHandle = [NSFileHandle fileHandleForWritingAtPath:logPath];
        if (logHandle == nil) {
            NSFileManager* fm = [NSFileManager defaultManager];
            [fm createFileAtPath:logPath contents:nil attributes:nil];
            logHandle = [NSFileHandle fileHandleForWritingAtPath:logPath];
        }
        [logHandle retain];
        [logHandle truncateFileAtOffset:0];

        rc = (logHandle == nil ? NO : YES);
    }
    return rc;
}

- (void)loggingStop
{
    @synchronized(logHandle) {
        [logHandle closeFile];

        [logPath autorelease];
        [logHandle autorelease];
        logPath = nil;
        logHandle = nil;
    }
}

- (BOOL)logging
{
    BOOL rc;
    @synchronized(logHandle) {
        rc = (logHandle == nil ? NO : YES);
    }
    return rc;
}

- (NSString*)description
{
    return [NSString stringWithFormat:@"PTYTask(pid %d, fildes %d)", pid, fd];
}

// This is a stunningly brittle hack. Find the child of parentPid with the
// oldest start time. This relies on undocumented APIs, but short of forking
// ps, I can't see another way to do it.

- (pid_t)getFirstChildOfPid:(pid_t)parentPid
{
    int numBytes;
    numBytes = proc_listpids(PROC_ALL_PIDS, 0, NULL, 0);
    if (numBytes <= 0) {
        return -1;
    }

    int* pids = (int*) malloc(numBytes+sizeof(int));
    // Save a magic int at the end to be sure that the buffer isn't overrun.
    const int PID_MAGIC = 0xdeadbeef;
    int magicIndex = numBytes/sizeof(int);
    pids[magicIndex] = PID_MAGIC;
    numBytes = proc_listpids(PROC_ALL_PIDS, 0, pids, numBytes);
    assert(pids[magicIndex] == PID_MAGIC);
    if (numBytes <= 0) {
        free(pids);
        return -1;
    }

    int numPids = numBytes / sizeof(int);

    long long oldestTime = 0;
    pid_t oldestPid = -1;
    for (int i = 0; i < numPids; ++i) {
        struct proc_taskallinfo taskAllInfo;
        int rc = proc_pidinfo(pids[i],
                              PROC_PIDTASKALLINFO,
                              0,
                              &taskAllInfo,
                              sizeof(taskAllInfo));
        if (rc <= 0) {
            continue;
        }

        pid_t ppid = taskAllInfo.pbsd.pbi_ppid;
        if (ppid == parentPid) {
            long long birthday = taskAllInfo.pbsd.pbi_start_tvsec * 1000000 + taskAllInfo.pbsd.pbi_start_tvusec;
            if (birthday < oldestTime || oldestTime == 0) {
                oldestTime = birthday;
                oldestPid = pids[i];
            }
        }
    }

    assert(pids[magicIndex] == PID_MAGIC);
    free(pids);
    return oldestPid;
}

// Get the name of this task's current job. It is quite approximate! Any
// arbitrary tty-controller in the tty's pgid that has this task as an ancestor
// may be chosen. This function also implements a chache to avoid doing the
// potentially expensive system calls too often.
- (NSString*)currentJob:(BOOL)forceRefresh
{
    return [[ProcessCache sharedInstance] jobNameWithPid:pid];
}

- (NSString*)getWorkingDirectory
{
    struct proc_vnodepathinfo vpi;
    int ret;
    /* This only works if the child process is owned by our uid */
    ret = proc_pidinfo(pid, PROC_PIDVNODEPATHINFO, 0, &vpi, sizeof(vpi));
    if (ret <= 0) {
        // The child was probably owned by root (which is expected if it's
        // a login shell. Use the cwd of its oldest child instead.
        pid_t childPid = [self getFirstChildOfPid:pid];
        if (childPid > 0) {
            ret = proc_pidinfo(childPid, PROC_PIDVNODEPATHINFO, 0, &vpi, sizeof(vpi));
        }
    }
    if (ret <= 0) {
        /* An error occured */
        return nil;
    } else if (ret != sizeof(vpi)) {
        /* Now this is very bad... */
        return nil;
    } else {
        /* All is good */
        return [NSString stringWithUTF8String:vpi.pvi_cdir.vip_path];
    }
}

- (void)stopCoprocess
{
    pid_t thePid = 0;
    @synchronized (self) {
        if (coprocess_.pid > 0) {
            thePid = coprocess_.pid;
        }
        [coprocess_ terminate];
        [coprocess_ release];
        coprocess_ = nil;
        self.hasMuteCoprocess = NO;
    }
    if (thePid) {
        [[TaskNotifier sharedInstance] waitForPid:thePid];
    }
    [[TaskNotifier sharedInstance] performSelectorOnMainThread:@selector(notifyCoprocessChange)
                                                    withObject:nil
                                                 waitUntilDone:NO];
}

- (void)setCoprocess:(Coprocess *)coprocess
{
    @synchronized (self) {
        [coprocess_ autorelease];
        coprocess_ = [coprocess retain];
        self.hasMuteCoprocess = coprocess_.mute;
    }
    [[TaskNotifier sharedInstance] unblock];
}

- (Coprocess *)coprocess
{
    @synchronized (self) {
        return coprocess_;
    }
    return nil;
}

- (BOOL)hasCoprocess
{
    @synchronized (self) {
        return coprocess_ != nil;
    }
    return NO;
}

@end
<|MERGE_RESOLUTION|>--- conflicted
+++ resolved
@@ -1,5 +1,3 @@
-
-
 // Debug option
 #define PtyTaskDebugLog(fmt, ...)
 // Use this instead to debug this module:
@@ -85,10 +83,6 @@
     pid_t pid;
     pid_t _restoredPid;  // -1 except when process is restored. _deathFd will also be set.
     int fd;
-<<<<<<< HEAD
-    int _deathFd;  // Optional
-=======
->>>>>>> 3f2282b7
     int status;
     NSString* tty;
     NSString* path;
@@ -115,10 +109,6 @@
     if (self) {
         pid = (pid_t)-1;
         fd = -1;
-<<<<<<< HEAD
-        _deathFd = -1;
-=======
->>>>>>> 3f2282b7
         _restoredPid = -1;
         writeBuffer = [[NSMutableData alloc] init];
         writeLock = [[NSLock alloc] init];
@@ -222,17 +212,6 @@
 }
 
 - (BOOL)tryAttachToProcess:(pid_t)thePid {
-<<<<<<< HEAD
-    int fds[2];
-    NSString *thePath = [NSString stringWithFormat:@"/tmp/iTerm2.socket.%d", thePid];
-    char *pathBytes = (char *)thePath.UTF8String;
-    int rc = FileDescriptorClientRun(pathBytes, fds, &_restoredPid);
-    if (rc != 2) {
-        return NO;
-    }
-    fd = fds[0];
-    _deathFd = fds[1];
-=======
     NSString *thePath = [NSString stringWithFormat:@"/tmp/iTerm2.socket.%d", thePid];
     char *pathBytes = (char *)thePath.UTF8String;
     FileDescriptorClientResult result = FileDescriptorClientRun(pathBytes);
@@ -241,14 +220,10 @@
     }
     fd = result.ptyMasterFd;
     _restoredPid = result.childPid;
->>>>>>> 3f2282b7
     [[TaskNotifier sharedInstance] registerTask:self];
     return YES;
 }
 
-<<<<<<< HEAD
-static pid_t MyForkPty(int *amaster, char *name, struct termios *termp, struct winsize *winp) {
-=======
 // Like login_tty but makes fd 0 the master and fd 1 the slave.
 static void MyLoginTTY(int master, int slave) {
     setsid();
@@ -269,43 +244,10 @@
 
 // Just like forkpty but fd 0 the master and fd 1 the slave.
 static int MyForkPty(int *amaster, char *name, struct termios *termp, struct winsize *winp) {
->>>>>>> 3f2282b7
     int master;
     int slave;
 
     if (openpty(&master, &slave, name, termp, winp) == -1) {
-<<<<<<< HEAD
-        return (-1);
-    }
-
-    pid_t pid;
-    switch (pid = fork()) {
-        case -1:
-            return -1;
-
-        case 0:
-            // Child
-            if (login_tty(slave) < 0) {
-                // Apparently this can fail, so limp along as best you can.
-                dup2(slave, 0);
-                dup2(slave, 1);
-                dup2(slave, 2);
-                if (slave > 2) {
-                    close(slave);
-                }
-            }
-            if (master != 3) {
-                dup2(master, 3);
-                close(master);
-            }
-            return (0);
-    }
-
-    // Only the parent gets here.
-    *amaster = master;
-    close(slave);
-    return pid;
-=======
         NSLog(@"openpty failed: %s", strerror(errno));
         return -1;
     }
@@ -328,7 +270,6 @@
             close(slave);
             return pid;
     }
->>>>>>> 3f2282b7
 }
 
 - (void)launchWithPath:(NSString*)progpath
@@ -380,10 +321,7 @@
 
     // Note: stringByStandardizingPath will automatically call stringByExpandingTildeInPath.
     const char *initialPwd = [[[env objectForKey:@"PWD"] stringByStandardizingPath] UTF8String];
-<<<<<<< HEAD
-=======
     // TODO: The pid I get back is the server PID. I really want it to be the child's pid. Let's make the restore case the same as the "normal" case.
->>>>>>> 3f2282b7
     pid = MyForkPty(&fd, theTtyname, &term, &win);
     if (pid == (pid_t)0) {
         // Do not start the new process with a signal handler.
@@ -619,12 +557,6 @@
     if (fd != -1) {
         close(fd);
     }
-<<<<<<< HEAD
-    if (_deathFd != -1) {
-        close(_deathFd);
-    }
-=======
->>>>>>> 3f2282b7
 }
 
 - (void)stop
