#import <Cocoa/Cocoa.h>
#import "ITAddressBookMgr.h"
#import "iTerm.h"
#import "iTermColorMap.h"
#import "iTermIndicatorsHelper.h"
#import "iTermSemanticHistoryController.h"
#import "iTermTextDrawingHelper.h"
#import "LineBuffer.h"
#import "PasteEvent.h"
#import "PointerController.h"
#import "PreferencePanel.h"
#import "PTYFontInfo.h"
#import "ScreenChar.h"
#import "VT100Output.h"
#include <sys/time.h>

@class CRunStorage;
@class iTermFindCursorView;
@class iTermFindOnPageHelper;
@class iTermQuickLookController;
@class iTermSelection;
@protocol iTermSemanticHistoryControllerDelegate;
@class MovingAverage;
@class PTYScroller;
@class PTYScrollView;
@class PTYTask;
@class PTYTextView;
@class SCPPath;
@class SearchResult;
@class SmartMatch;
@class ThreeFingerTapGestureRecognizer;
@class VT100Screen;
@class VT100Terminal;

#define NSLeftAlternateKeyMask  (0x000020 | NSAlternateKeyMask)
#define NSRightAlternateKeyMask (0x000040 | NSAlternateKeyMask)

// Types of characters. Used when classifying characters for word selection.
typedef NS_ENUM(NSInteger, PTYCharType) {
    CHARTYPE_WHITESPACE,  // whitespace chars or NUL
    CHARTYPE_WORDCHAR,    // Any character considered part of a word, including user-defined chars.
    CHARTYPE_DW_FILLER,   // Double-width character effluvia.
    CHARTYPE_OTHER,       // Symbols, etc. Anything that doesn't fall into the other categories.
};

typedef NS_ENUM(NSInteger, PTYTextViewSelectionEndpoint) {
    kPTYTextViewSelectionEndpointStart,
    kPTYTextViewSelectionEndpointEnd
};

typedef NS_ENUM(NSInteger, PTYTextViewSelectionExtensionDirection) {
    kPTYTextViewSelectionExtensionDirectionLeft,
    kPTYTextViewSelectionExtensionDirectionRight
};

typedef NS_ENUM(NSInteger, PTYTextViewSelectionExtensionUnit) {
    kPTYTextViewSelectionExtensionUnitCharacter,
    kPTYTextViewSelectionExtensionUnitWord,
    kPTYTextViewSelectionExtensionUnitLine,
    kPTYTextViewSelectionExtensionUnitMark,
};

@protocol PTYTextViewDelegate <NSObject>

- (BOOL)xtermMouseReporting;
- (BOOL)xtermMouseReportingAllowMouseWheel;
- (BOOL)isPasting;
- (void)queueKeyDown:(NSEvent *)event;
- (void)keyDown:(NSEvent *)event;
- (BOOL)hasActionableKeyMappingForEvent:(NSEvent *)event;
- (int)optionKey;
- (int)rightOptionKey;
// Contextual menu
- (void)menuForEvent:(NSEvent *)theEvent menu:(NSMenu *)theMenu;
- (void)pasteString:(NSString *)aString;
- (void)paste:(id)sender;
- (void)pasteOptions:(id)sender;
- (void)textViewFontDidChange;
- (void)textViewDrawBackgroundImageInView:(NSView *)view
                                 viewRect:(NSRect)rect
                   blendDefaultBackground:(BOOL)blendDefaultBackground;
- (BOOL)textViewHasBackgroundImage;
- (void)sendEscapeSequence:(NSString *)text;
- (void)sendHexCode:(NSString *)codes;
- (void)sendText:(NSString *)text;
- (void)launchCoprocessWithCommand:(NSString *)command;
- (void)insertText:(NSString *)string;
- (PTYTask *)shell;
- (BOOL)alertOnNextMark;
- (void)startDownloadOverSCP:(SCPPath *)path;
- (void)uploadFiles:(NSArray *)localFilenames toPath:(SCPPath *)destinationPath;
- (void)launchProfileInCurrentTerminal:(Profile *)profile
                               withURL:(NSString *)url;
- (void)selectPaneLeftInCurrentTerminal;
- (void)selectPaneRightInCurrentTerminal;
- (void)selectPaneAboveInCurrentTerminal;
- (void)selectPaneBelowInCurrentTerminal;
- (void)writeTask:(NSString *)string;
- (void)writeStringWithLatin1Encoding:(NSString *)string;
- (void)textViewDidBecomeFirstResponder;
- (void)refresh;
- (BOOL)textViewIsActiveSession;
- (BOOL)textViewSessionIsBroadcastingInput;
- (BOOL)textViewIsMaximized;
- (BOOL)textViewTabHasMaximizedPanel;
- (void)textViewWillNeedUpdateForBlink;
- (BOOL)textViewDelegateHandlesAllKeystrokes;
- (void)textViewSplitVertically:(BOOL)vertically withProfileGuid:(NSString *)guid;
- (void)textViewSelectNextTab;
- (void)textViewSelectPreviousTab;
- (void)textViewSelectNextWindow;
- (void)textViewSelectPreviousWindow;
- (void)textViewCreateWindowWithProfileGuid:(NSString *)guid;
- (void)textViewCreateTabWithProfileGuid:(NSString *)guid;
- (void)textViewSelectNextPane;
- (void)textViewSelectPreviousPane;
- (void)textViewEditSession;
- (void)textViewToggleBroadcastingInput;
- (void)textViewCloseWithConfirmation;
- (void)textViewRestartWithConfirmation;
- (void)textViewPasteFromSessionWithMostRecentSelection:(PTYSessionPasteFlags)flags;
- (BOOL)textViewWindowUsesTransparency;
- (BOOL)textViewAmbiguousWidthCharsAreDoubleWidth;
- (PTYScroller *)textViewVerticalScroller;
- (BOOL)textViewHasCoprocess;
- (void)textViewPostTabContentsChangedNotification;
- (void)textViewInvalidateRestorableState;
- (void)textViewBeginDrag;
- (void)textViewMovePane;
- (void)textViewSwapPane;
- (NSStringEncoding)textViewEncoding;
- (NSString *)textViewCurrentWorkingDirectory;
- (BOOL)textViewShouldPlaceCursorAt:(VT100GridCoord)coord verticalOk:(BOOL *)verticalOk;
// If the textview isn't in the key window, the delegate can return YES in this
// method to cause the cursor to be drawn as though it were key.
- (BOOL)textViewShouldDrawFilledInCursor;

// Send the appropriate mouse-reporting escape codes.
- (BOOL)textViewReportMouseEvent:(NSEventType)eventType
                       modifiers:(NSUInteger)modifiers
                          button:(MouseButtonNumber)button
                      coordinate:(VT100GridCoord)coord
                          deltaY:(CGFloat)deltaY;

- (VT100GridAbsCoordRange)textViewRangeOfLastCommandOutput;
- (VT100GridAbsCoordRange)textViewRangeOfCurrentCommand;
- (BOOL)textViewCanSelectOutputOfLastCommand;
- (BOOL)textViewCanSelectCurrentCommand;
- (NSColor *)textViewCursorGuideColor;
- (BOOL)textViewUseHFSPlusMapping;
- (NSColor *)textViewBadgeColor;
- (NSDictionary *)textViewVariables;
- (BOOL)textViewSuppressingAllOutput;
- (BOOL)textViewIsZoomedIn;
- (BOOL)textViewShouldShowMarkIndicators;

// Is it possible to restart this session?
- (BOOL)isRestartable;
- (void)textViewToggleAnnotations;
- (BOOL)textViewShouldAcceptKeyDownEvent:(NSEvent *)event;

// We guess the user is trying to send arrow keys with the scroll wheel in alt screen.
- (void)textViewThinksUserIsTryingToSendArrowKeysWithScrollWheel:(BOOL)trying;

// Update the text view's frame needed.
- (void)textViewResizeFrameIfNeeded;

<<<<<<< HEAD
- (NSInteger)textViewUnicodeVersion;
- (void)textViewDidRefresh;
=======
// The background color in the color map changed.
- (void)textViewBackgroundColorDidChange;

>>>>>>> b04601f7
@end

@interface PTYTextView : NSView <
  iTermColorMapDelegate,
  iTermSemanticHistoryControllerDelegate,
  NSDraggingDestination,
  NSTextInputClient,
  PointerControllerDelegate>

// Current selection
@property(nonatomic, readonly) iTermSelection *selection;

// Draw a highlight along the entire line the cursor is on.
@property(nonatomic, assign) BOOL highlightCursorLine;

// Use the non-ascii font? If not set, use the regular font for all characters.
@property(nonatomic, assign) BOOL useNonAsciiFont;

// Provider for screen contents, plus misc. other stuff.
@property(nonatomic, assign) id<PTYTextViewDataSource> dataSource;

// The delegate. Interfaces to the rest of the app for this view.
@property(nonatomic, assign) id<PTYTextViewDelegate> delegate;

// Array of dictionaries.
@property(nonatomic, copy) NSArray *smartSelectionRules;

// Intercell spacing as a proportion of cell size.
@property(nonatomic, assign) double horizontalSpacing;
@property(nonatomic, assign) double verticalSpacing;

// Use a different font for bold, if available?
@property(nonatomic, assign) BOOL useBoldFont;

// Draw text with light font smoothing?
@property(nonatomic, assign) iTermThinStrokesSetting thinStrokes;

// Use a bright version of the text color for bold text?
@property(nonatomic, assign) BOOL useBrightBold;

// Ok to render italic text as italics?
@property(nonatomic, assign) BOOL useItalicFont;

// Should cursor blink?
@property(nonatomic, assign) BOOL blinkingCursor;

// Is blinking text drawn blinking?
@property(nonatomic, assign) BOOL blinkAllowed;

// When dimming inactive views, should only text be dimmed (not bg?)
@property(nonatomic, assign) BOOL dimOnlyText;

// Should smart cursor color be used.
@property(nonatomic, assign) BOOL useSmartCursorColor;

// Transparency level. 0 to 1.
@property(nonatomic, assign) double transparency;

// Should transparency be used?
@property(nonatomic, readonly) BOOL useTransparency;

// Indicates if the last key pressed was a repeat.
@property(nonatomic, readonly) BOOL keyIsARepeat;

// Returns the currently selected text.
@property(nonatomic, readonly) NSString *selectedText;

// Returns the entire content of the view as a string.
@property(nonatomic, readonly) NSString *content;

// Returns the time (since 1970) when the selection was last modified, or 0 if there is no selection
@property(nonatomic, readonly) NSTimeInterval selectionTime;

// Regular and non-ascii fonts.
@property(nonatomic, readonly) NSFont *font;
@property(nonatomic, readonly) NSFont *nonAsciiFont;

// Returns the non-ascii font, even if it's not being used.
@property(nonatomic, readonly) NSFont *nonAsciiFontEvenIfNotUsed;

// Size of a character.
@property(nonatomic, readonly) double lineHeight;
@property(nonatomic, readonly) double charWidth;

// Is the cursor visible? Defaults to YES.
@property(nonatomic, assign) BOOL cursorVisible;

// Indicates if a find is in progress.
@property(nonatomic, readonly) BOOL findInProgress;

// An absolute scroll position which won't change as lines in history are dropped.
@property(nonatomic, readonly) long long absoluteScrollPosition;

// Returns the current find context, or one initialized to empty.
@property(nonatomic, readonly) FindContext *findContext;

// Indicates if the "find cursor" mode is active.
@property(nonatomic, readonly) BOOL isFindingCursor;

// Stores colors. This object is its delegate.
@property(nonatomic, readonly) iTermColorMap *colorMap;

// Semantic history. TODO: Move this into PTYSession.
@property(nonatomic, readonly) iTermSemanticHistoryController *semanticHistoryController;

// Is this view in the key window?
@property(nonatomic, readonly) BOOL isInKeyWindow;

// Blending level for background color over background image
@property(nonatomic, assign) float blend;

// Used by tests to modify drawing helper. Called within -drawRect:.
typedef void (^PTYTextViewDrawingHookBlock)(iTermTextDrawingHelper *);
@property(nonatomic, copy) PTYTextViewDrawingHookBlock drawingHook;

// For tests.
@property(nonatomic, readonly) NSRect cursorFrame;

// Change the cursor to indicate that a search is being performed.
@property(nonatomic, assign) BOOL showSearchingCursor;

@property(nonatomic, readonly) iTermQuickLookController *quickLookController;

// Returns the desired height of this view that exactly fits its contents.
@property(nonatomic, readonly) CGFloat desiredHeight;

// Returns the size of a cell for a given font. hspace and vspace are multipliers and the width
// and height.
+ (NSSize)charSizeForFont:(NSFont*)aFont
        horizontalSpacing:(double)hspace
          verticalSpacing:(double)vspace;

// This is the designated initializer. The color map should have the
// basic colors plus the 8-bit ansi colors set shortly after this is
// called.
- (instancetype)initWithFrame:(NSRect)frame colorMap:(iTermColorMap *)colorMap;

// Sets the "changed since last Exposé" flag to NO and returns its original value.
- (BOOL)getAndResetChangedSinceLastExpose;

// Changes the document cursor, if needed. The event is used to get modifier flags.
- (void)updateCursor:(NSEvent *)event;

// Call this to process a mouse-down, bypassing 3-finger-tap-gesture-recognizer. Returns YES if the
// superview's mouseDown: should be called.
- (BOOL)mouseDownImpl:(NSEvent*)event;

// Locates (but does not select) a smart match at a given set of coordinates. The range of the match
// is stored in |range|. If |ignoringNewlines| is set then selection can span a hard newline.
// If |actionRequired| is set then only smart selection rules with an attached action are considered.
// If |respectDividers| is set then software-drawn dividers are wrapped around.
- (SmartMatch *)smartSelectAtX:(int)x
                             y:(int)y
                            to:(VT100GridWindowedRange *)range
              ignoringNewlines:(BOOL)ignoringNewlines
                actionRequired:(BOOL)actionRequred
               respectDividers:(BOOL)respectDividers;

// Returns range modified by removing nulls (and possibly spaces) from its ends.
- (VT100GridCoordRange)rangeByTrimmingNullsFromRange:(VT100GridCoordRange)range
                                          trimSpaces:(BOOL)trimSpaces;

// Returns the currently selected text.
- (NSString *)selectedText;

// Copy with or without styles, as set by user defaults. Not for use when a copy item in the menu is invoked.
- (void)copySelectionAccordingToUserPreferences;

// Copy the current selection to the pasteboard.
- (void)copy:(id)sender;

// Copy the current selection to the pasteboard, preserving style.
- (IBAction)copyWithStyles:(id)sender;

// Paste from the pasteboard.
- (void)paste:(id)sender;

// Cause the next find to start at the top/bottom of the buffer
- (void)resetFindCursor;

// Expands the current selection by one word.
- (BOOL)growSelectionLeft;
- (void)growSelectionRight;

// Updates the preferences for semantic history.
- (void)setSemanticHistoryPrefs:(NSDictionary *)prefs;

// Various accessors (TODO: convert as many as possible into properties)
- (void)setFont:(NSFont*)aFont
    nonAsciiFont:(NSFont *)nonAsciiFont
    horizontalSpacing:(double)horizontalSpacing
    verticalSpacing:(double)verticalSpacing;
- (NSRect)scrollViewContentSize;
- (void)setAntiAlias:(BOOL)asciiAA nonAscii:(BOOL)nonAsciiAA;

// Update the scroller color for light or dark backgrounds.
- (void)updateScrollerForBackgroundColor;

// Remove underline indicating clickable URL.
- (void)removeUnderline;

// Update the scroll position and schedule a redraw. Returns true if anything
// onscreen is blinking.
- (BOOL)refresh;
- (void)setNeedsDisplayOnLine:(int)line;

// selection
- (IBAction)selectAll:(id)sender;
- (void)deselect;

// Scrolling control
- (void)scrollLineNumberRangeIntoView:(VT100GridRange)range;
- (void)scrollLineUp:(id)sender;
- (void)scrollLineDown:(id)sender;
- (void)scrollPageUp:(id)sender;
- (void)scrollPageDown:(id)sender;
- (void)scrollHome;
- (void)scrollEnd;
- (void)scrollToAbsoluteOffset:(long long)absOff height:(int)height;
- (void)scrollToSelection;

// Saving/printing
- (void)saveDocumentAs:(id)sender;
- (void)print:(id)sender;
// aString is either an NSString or an NSAttributedString.
- (void)printContent:(id)aString;

// Begins a new search. You may need to call continueFind repeatedly after this.
- (void)findString:(NSString*)aString
  forwardDirection:(BOOL)direction
      ignoringCase:(BOOL)ignoreCase
             regex:(BOOL)regex
        withOffset:(int)offset;

// Remove highlighted terms from previous search.
- (void)clearHighlights;

// Performs a find on the next chunk of text.
- (BOOL)continueFind:(double *)progress;

// This textview is about to become invisible because another tab is selected.
- (void)aboutToHide;

// Flash a graphic.
- (void)beginFlash:(NSString *)identifier;

// Returns true if any character in the buffer is selected.
- (BOOL)isAnyCharSelected;

// The "find cursor" mode will show for a bit and then hide itself.
- (void)placeFindCursorOnAutoHide;

// Begins the "find cursor" mode.
- (void)beginFindCursor:(BOOL)hold;

// Stops the "find cursor" mode.
- (void)endFindCursor;

// Begin click-to-move mode.
- (void)movePane:(id)sender;

// Returns the range of coords for the word at (x,y).
- (NSString *)getWordForX:(int)x
                        y:(int)y
                    range:(VT100GridWindowedRange *)range
          respectDividers:(BOOL)respectDividers;

// Add a search result for highlighting in yellow.
- (void)addSearchResult:(SearchResult *)searchResult;

// When a new note is created, call this to add a view for it.
- (void)addViewForNote:(PTYNoteViewController *)note;

// Makes sure not view frames are in the right places (e.g., after a resize).
- (void)updateNoteViewFrames;

// Show a visual highlight of a mark on the given line number.
- (void)highlightMarkOnLine:(int)line hasErrorCode:(BOOL)hasErrorCode;

- (IBAction)installShellIntegration:(id)sender;

// Open a semantic history path.
- (BOOL)openSemanticHistoryPath:(NSString *)path
               workingDirectory:(NSString *)workingDirectory
                         prefix:(NSString *)prefix
                         suffix:(NSString *)suffix;

- (PTYFontInfo*)getFontForChar:(UniChar)ch
                     isComplex:(BOOL)complex
                    renderBold:(BOOL*)renderBold
                  renderItalic:(BOOL*)renderItalic;

- (NSColor*)colorForCode:(int)theIndex
                   green:(int)green
                    blue:(int)blue
               colorMode:(ColorMode)theMode
                    bold:(BOOL)isBold
                   faint:(BOOL)isFaint
            isBackground:(BOOL)isBackground;

- (BOOL)charBlinks:(screen_char_t)sct;

- (iTermColorMapKey)colorMapKeyForCode:(int)theIndex
                                 green:(int)green
                                  blue:(int)blue
                             colorMode:(ColorMode)theMode
                                  bold:(BOOL)isBold
                          isBackground:(BOOL)isBackground;

- (void)setCursorType:(ITermCursorType)value;

// Minimum contrast level. 0 to 1.
- (void)setMinimumContrast:(double)value;

- (BOOL)getAndResetDrawingAnimatedImageFlag;

// A text badge shown in the top right of the window
- (void)setBadgeLabel:(NSString *)badgeLabel;

// Menu for session title bar hamburger button
- (NSMenu *)titleBarMenu;

- (void)moveSelectionEndpoint:(PTYTextViewSelectionEndpoint)endpoint
                  inDirection:(PTYTextViewSelectionExtensionDirection)direction
                           by:(PTYTextViewSelectionExtensionUnit)unit;

// For focus follows mouse. Allows a new split pane to become focused even though the mouse pointer
// is elsewhere. Records the mouse position. Refuses first responder as long as the mouse doesn't
// move.
- (void)refuseFirstResponderAtCurrentMouseLocation;

// Undoes -refuseFirstResponderAtCurrentMouseLocation.
- (void)resetMouseLocationToRefuseFirstResponderAt;

- (void)setTransparencyAffectsOnlyDefaultBackgroundColor:(BOOL)value;

#pragma mark - Testing only

- (id)selectedTextAttributed:(BOOL)attributed
                cappedAtSize:(int)maxBytes
           minimumLineNumber:(int)minimumLineNumber;

@end
<|MERGE_RESOLUTION|>--- conflicted
+++ resolved
@@ -165,14 +165,12 @@
 // Update the text view's frame needed.
 - (void)textViewResizeFrameIfNeeded;
 
-<<<<<<< HEAD
 - (NSInteger)textViewUnicodeVersion;
 - (void)textViewDidRefresh;
-=======
+
 // The background color in the color map changed.
 - (void)textViewBackgroundColorDidChange;
 
->>>>>>> b04601f7
 @end
 
 @interface PTYTextView : NSView <
