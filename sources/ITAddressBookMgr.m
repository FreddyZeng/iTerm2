/*
 **  ITAddressBookMgr.m
 **
 **  Copyright (c) 2002, 2003
 **
 **  Author: Fabian, Ujwal S. Setlur
 **      Initial code by Kiichi Kusama
 **
 **  Project: iTerm
 **
 **  Description: keeps track of the address book data.
 **
 **  This program is free software; you can redistribute it and/or modify
 **  it under the terms of the GNU General Public License as published by
 **  the Free Software Foundation; either version 2 of the License, or
 **  (at your option) any later version.
 **
 **  This program is distributed in the hope that it will be useful,
 **  but WITHOUT ANY WARRANTY; without even the implied warranty of
 **  MERCHANTABILITY or FITNESS FOR A PARTICULAR PURPOSE.  See the
 **  GNU General Public License for more details.
 **
 **  You should have received a copy of the GNU General Public License
 **  along with this program; if not, write to the Free Software
 **  Foundation, Inc., 675 Mass Ave, Cambridge, MA 02139, USA.
 */
#import "ITAddressBookMgr.h"
#import "iTerm.h"
#import "iTermPreferences.h"
#import "iTermProfilePreferences.h"
#import "ProfileModel.h"
#import "PreferencePanel.h"
#import "iTermKeyBindingMgr.h"
#import "NSColor+iTerm.h"
#import "NSDictionary+iTerm.h"
#import "NSFileManager+iTerm.h"
#import "NSFont+iTerm.h"
#import "NSStringIterm.h"
#import "SCEvents.h"
#include <netinet/in.h>
#include <arpa/inet.h>
#include <sys/types.h>
#include <pwd.h>

@interface ITAddressBookMgr () <SCEventListenerProtocol>
@end

@implementation ITAddressBookMgr {
  SCEvents *_events;
}

+ (id)sharedInstance
{
    static ITAddressBookMgr* shared = nil;

    if (!shared) {
        shared = [[ITAddressBookMgr alloc] init];
    }

    return shared;
}

- (id)init
{
    self = [super init];
    if (self) {
        NSUserDefaults* prefs = [NSUserDefaults standardUserDefaults];

        if ([prefs objectForKey:KEY_DEPRECATED_BOOKMARKS] &&
            [[prefs objectForKey:KEY_DEPRECATED_BOOKMARKS] isKindOfClass:[NSDictionary class]] &&
            ![prefs objectForKey:KEY_NEW_BOOKMARKS]) {
            // Have only old-style bookmarks. Load them and convert them to new-style
            // bookmarks.
            [self recursiveMigrateBookmarks:[prefs objectForKey:KEY_DEPRECATED_BOOKMARKS] path:[NSArray arrayWithObjects:nil]];
            [prefs removeObjectForKey:KEY_DEPRECATED_BOOKMARKS];
            [prefs setObject:[[ProfileModel sharedInstance] rawData] forKey:KEY_NEW_BOOKMARKS];
            [[ProfileModel sharedInstance] removeAllBookmarks];
        }

        // Load new-style bookmarks.
        id newBookmarks = [prefs objectForKey:KEY_NEW_BOOKMARKS];
        if ([newBookmarks isKindOfClass:[NSArray class]]) {
            [self setBookmarks:newBookmarks
                   defaultGuid:[prefs objectForKey:KEY_DEFAULT_GUID]];
        } else if ([newBookmarks isKindOfClass:[NSString class]]) {
            NSLog(@"Loading profiles from %@", newBookmarks);
            NSMutableArray *profiles = [NSMutableArray array];
            NSMutableSet *guids = [NSMutableSet set];
            if ([self loadDynamicProfilesFromFile:(NSString *)newBookmarks
                                        intoArray:profiles
                                            guids:guids] &&
                [profiles count] > 0) {
                NSString *defaultGuid = profiles[0][KEY_GUID];
                for (Profile *profile in profiles) {
                    if ([profile[KEY_DEFAULT_BOOKMARK] isEqualToString:@"Yes"]) {
                        defaultGuid = profile[KEY_GUID];
                        break;
                    }
                }
                [self setBookmarks:profiles defaultGuid:defaultGuid];
            } else {
                NSLog(@"Failed to load profiles from %@", newBookmarks);
                exit(1);
            }
        }

        // Make sure there is at least one bookmark.
        if ([[ProfileModel sharedInstance] numberOfBookmarks] == 0) {
            NSMutableDictionary* aDict = [[NSMutableDictionary alloc] init];
            [ITAddressBookMgr setDefaultsInBookmark:aDict];
            [[ProfileModel sharedInstance] addBookmark:aDict];
            [aDict release];
        }

        if ([iTermPreferences boolForKey:kPreferenceKeyAddBonjourHostsToProfiles]) {
            [self locateBonjourServices];
        }
        
        [iTermPreferences addObserverForKey:kPreferenceKeyAddBonjourHostsToProfiles
                                      block:^(id previousValue, id newValue) {
                                          if ([newValue boolValue]) {
                                              [self locateBonjourServices];
                                          } else {
                                              [self stopLocatingBonjourServices];
                                              [self removeBonjourProfiles];
                                          }
                                      }];
        _events = [[SCEvents alloc] init];
        _events.delegate = self;
        NSLog(@"Watch dynamic profiles path %@", [self dynamicProfilesPath]);
        [_events startWatchingPaths:@[ [self dynamicProfilesPath] ]];
        [self reloadDynamicProfiles];
    }
    
    return self;
}

- (void)dealloc
{
    [bonjourServices removeAllObjects];
    [bonjourServices release];

    [sshBonjourBrowser stop];
    [ftpBonjourBrowser stop];
    [telnetBonjourBrowser stop];
    [sshBonjourBrowser release];
    [ftpBonjourBrowser release];
    [telnetBonjourBrowser release];
    [_events release];
    [super dealloc];
}

- (void)removeBonjourProfiles {
    // Remove existing bookmarks with the "bonjour" tag. Even if
    // network browsing is re-enabled, these bookmarks would never
    // be automatically removed.
    ProfileModel* model = [ProfileModel sharedInstance];
    NSString* kBonjourTag = @"bonjour";
    int n = [model numberOfBookmarksWithFilter:kBonjourTag];
    for (int i = n - 1; i >= 0; --i) {
        Profile* bookmark = [model profileAtIndex:i withFilter:kBonjourTag];
        if ([model bookmark:bookmark hasTag:kBonjourTag]) {
            [model removeBookmarkAtIndex:i withFilter:kBonjourTag];
        }
    }
}

- (void)locateBonjourServices {
    if (!bonjourServices) {
        sshBonjourBrowser = [[NSNetServiceBrowser alloc] init];
        ftpBonjourBrowser = [[NSNetServiceBrowser alloc] init];
        telnetBonjourBrowser = [[NSNetServiceBrowser alloc] init];

        bonjourServices = [[NSMutableArray alloc] init];

        [sshBonjourBrowser setDelegate:self];
        [ftpBonjourBrowser setDelegate:self];
        [telnetBonjourBrowser setDelegate:self];
        [sshBonjourBrowser searchForServicesOfType:@"_ssh._tcp." inDomain:@""];
        [ftpBonjourBrowser searchForServicesOfType:@"_ftp._tcp." inDomain:@""];
        [telnetBonjourBrowser searchForServicesOfType:@"_telnet._tcp." inDomain:@""];
    }
}

- (void)stopLocatingBonjourServices {
    [sshBonjourBrowser stop];
    [sshBonjourBrowser release];
    sshBonjourBrowser = nil;

    [ftpBonjourBrowser stop];
    [ftpBonjourBrowser release];
    ftpBonjourBrowser = nil;

    [telnetBonjourBrowser stop];
    [telnetBonjourBrowser release];
    telnetBonjourBrowser = nil;

    [bonjourServices release];
    bonjourServices = nil;
}

+ (NSDictionary*)encodeColor:(NSColor*)origColor {
    return [origColor dictionaryValue];
}

// This method always returns a color in the calibrated color space. If the
// color space in the plist is not calibrated, it is converted (which preserves
// the actual color values).
+ (NSColor *)decodeColor:(NSDictionary*)plist {
    return [plist colorValue];
}

- (void)copyProfileToBookmark:(NSMutableDictionary *)dict
{
    NSString* plistFile = [[NSBundle bundleForClass:[self class]] pathForResource:@"MigrationMap"
                                                                           ofType:@"plist"];
    NSDictionary* fileDict = [NSDictionary dictionaryWithContentsOfFile: plistFile];
    NSUserDefaults* prefs = [NSUserDefaults standardUserDefaults];
    NSDictionary* keybindingProfiles = [prefs objectForKey: @"KeyBindings"];
    NSDictionary* displayProfiles =  [prefs objectForKey: @"Displays"];
    NSDictionary* terminalProfiles = [prefs objectForKey: @"Terminals"];
    NSArray* xforms = [fileDict objectForKey:@"Migration Map"];
    for (int i = 0; i < [xforms count]; ++i) {
        NSDictionary* xform = [xforms objectAtIndex:i];
        NSString* destination = [xform objectForKey:@"Destination"];
        if ([dict objectForKey:destination]) {
            continue;
        }
        NSString* prefix = [xform objectForKey:@"Prefix"];
        NSString* suffix = [xform objectForKey:@"Suffix"];
        id defaultValue = [xform objectForKey:@"Default"];

        NSDictionary* parent = nil;
        if ([prefix isEqualToString:@"Terminal"]) {
            parent = [terminalProfiles objectForKey:[dict objectForKey:KEY_TERMINAL_PROFILE]];
        } else if ([prefix isEqualToString:@"Displays"]) {
            parent = [displayProfiles objectForKey:[dict objectForKey:KEY_DISPLAY_PROFILE]];
        } else if ([prefix isEqualToString:@"KeyBindings"]) {
            parent = [keybindingProfiles objectForKey:[dict objectForKey:KEY_KEYBOARD_PROFILE]];
        } else {
            NSAssert(0, @"Bad prefix");
        }
        id value = nil;
        if (parent) {
            value = [parent objectForKey:suffix];
        }
        if (!value) {
            value = defaultValue;
        }
        [dict setObject:value forKey:destination];
    }
}

- (void)recursiveMigrateBookmarks:(NSDictionary*)node path:(NSArray*)path
{
    NSDictionary* data = [node objectForKey:@"Data"];

    if ([data objectForKey:KEY_COMMAND]) {
        // Not just a folder if it has a command.
        NSMutableDictionary* temp = [NSMutableDictionary dictionaryWithDictionary:data];
        [self copyProfileToBookmark:temp];
        [temp setObject:[ProfileModel freshGuid] forKey:KEY_GUID];
        [temp setObject:path forKey:KEY_TAGS];
        [temp setObject:@"Yes" forKey:KEY_CUSTOM_COMMAND];
        NSString* dir = [data objectForKey:KEY_WORKING_DIRECTORY];
        if (dir && [dir length] > 0) {
            [temp setObject:kProfilePreferenceInitialDirectoryCustomValue
                     forKey:KEY_CUSTOM_DIRECTORY];
        } else if (dir && [dir length] == 0) {
            [temp setObject:kProfilePreferenceInitialDirectoryRecycleValue
                     forKey:KEY_CUSTOM_DIRECTORY];
        } else {
            [temp setObject:kProfilePreferenceInitialDirectoryHomeValue
                     forKey:KEY_CUSTOM_DIRECTORY];
        }
        [[ProfileModel sharedInstance] addBookmark:temp];
    }

    NSArray* entries = [node objectForKey:@"Entries"];
    for (int i = 0; i < [entries count]; ++i) {
        NSMutableArray* childPath = [NSMutableArray arrayWithArray:path];
        NSDictionary* dataDict = [node objectForKey:@"Data"];
        if (dataDict) {
            NSString* name = [dataDict objectForKey:@"Name"];
            if (name) {
                [childPath addObject:name];
            }
        }
        [self recursiveMigrateBookmarks:[entries objectAtIndex:i] path:childPath];
    }
}

+ (NSFont *)fontWithDesc:(NSString *)fontDesc {
    return [fontDesc fontValue];
}

- (void)setBookmarks:(NSArray*)newBookmarksArray defaultGuid:(NSString*)guid
{
    [[ProfileModel sharedInstance] load:newBookmarksArray];
    if (guid) {
        if ([[ProfileModel sharedInstance] bookmarkWithGuid:guid]) {
            [[ProfileModel sharedInstance] setDefaultByGuid:guid];
        }
    }
}

- (ProfileModel*)model
{
    return [ProfileModel sharedInstance];
}

- (BOOL)verbose {
    return [[NSUserDefaults standardUserDefaults] boolForKey:@"iTermDebugBonjour"];
}

// NSNetServiceBrowser delegate methods
- (void)netServiceBrowser:(NSNetServiceBrowser *)aNetServiceBrowser
           didFindService:(NSNetService *)aNetService
               moreComing:(BOOL)moreComing
{
    if ([self verbose]) {
        NSLog(@"netServiceBrowser:%@ didFindService:%@ moreComing:%d",
              aNetServiceBrowser, aNetService, (int)moreComing);
    }
    // resolve the service and add to temporary array to retain it so that
    // resolving works.
    [bonjourServices addObject:aNetService];
    [aNetService setDelegate:self];
    [aNetService resolveWithTimeout:5];
}

- (void)netServiceBrowser:(NSNetServiceBrowser *)aNetServiceBrowser
         didRemoveService:(NSNetService *)aNetService
               moreComing:(BOOL)moreComing {
    if (aNetService == nil) {
        return;
    }
    if ([self verbose]) {
        NSLog(@"netServiceBrowser:%@ didRemoveService:%@ moreComing:%d",
              aNetServiceBrowser, aNetService, (int)moreComing);
    }

    // remove host entry from this group
    NSMutableArray* toRemove = [[[NSMutableArray alloc] init] autorelease];
#ifdef SUPPORT_SFTP
    NSString* sftpName = [NSString stringWithFormat:@"%@-sftp", [aNetService name]];
#endif
    for (NSNumber* n in [[ProfileModel sharedInstance] bookmarkIndicesMatchingFilter:@"bonjour"]) {
        int i = [n intValue];
        Profile* bookmark = [[ProfileModel sharedInstance] profileAtIndex:i];
        NSString* bookmarkName = [bookmark objectForKey:KEY_NAME];
        if ([bookmarkName isEqualToString:[aNetService name]]
#ifdef SUPPORT_SFTP
            || [bookmarkName isEqualToString:sftpName]
#endif
            ) {
            if ([self verbose]) {
                NSLog(@"remove profile with name %@", bookmarkName);
            }
            [toRemove addObject:[NSNumber numberWithInt:i]];
        }
    }
    [[ProfileModel sharedInstance] removeBookmarksAtIndices:toRemove];
}

+ (NSString*)descFromFont:(NSFont*)font {
    return [font stringValue];
}

+ (void)setDefaultsInBookmark:(NSMutableDictionary*)aDict {
    NSString* plistFile = [[NSBundle bundleForClass:[self class]]
                                    pathForResource:@"DefaultBookmark"
                                             ofType:@"plist"];
    NSDictionary* presetsDict = [NSDictionary dictionaryWithContentsOfFile: plistFile];
    [aDict addEntriesFromDictionary:presetsDict];
    [aDict setObject:@"xterm-256color" forKey:KEY_TERMINAL_TYPE];

    NSString *aName;

    aName = NSLocalizedStringFromTableInBundle(@"Default",
                                               @"iTerm",
                                               [NSBundle bundleForClass: [self class]],
                                               @"Terminal Profiles");
    [aDict setObject:aName forKey: KEY_NAME];
    [aDict setObject:@"No" forKey:KEY_CUSTOM_COMMAND];
    [aDict setObject:@"" forKey: KEY_COMMAND];
    [aDict setObject:aName forKey: KEY_DESCRIPTION];
    [aDict setObject:kProfilePreferenceInitialDirectoryHomeValue
              forKey:KEY_CUSTOM_DIRECTORY];
    [aDict setObject:NSHomeDirectory() forKey: KEY_WORKING_DIRECTORY];
}

- (void)_addBonjourHostProfileWithName:(NSString *)serviceName
                       ipAddressString:(NSString *)ipAddressString
                                  port:(int)port
                           serviceType:(NSString *)serviceType {
    NSMutableDictionary *newBookmark;
    Profile* prototype = [[ProfileModel sharedInstance] defaultBookmark];
    if (prototype) {
        newBookmark = [NSMutableDictionary dictionaryWithDictionary:prototype];
    } else {
        newBookmark = [NSMutableDictionary dictionaryWithCapacity:20];
        [ITAddressBookMgr setDefaultsInBookmark:newBookmark];
    }


    [newBookmark setObject:serviceName forKey:KEY_NAME];
    [newBookmark setObject:serviceName forKey:KEY_DESCRIPTION];
    NSString *optionalPortArg = @"";
    if ([serviceType isEqualToString:@"ssh"] && port != 22) {
        optionalPortArg = [NSString stringWithFormat:@"-p %d ", port];
    }
    [newBookmark setObject:[NSString stringWithFormat:@"%@ %@%@", serviceType, optionalPortArg, ipAddressString]
                    forKey:KEY_COMMAND];
    [newBookmark setObject:@"" forKey:KEY_WORKING_DIRECTORY];
    [newBookmark setObject:@"Yes" forKey:KEY_CUSTOM_COMMAND];
    [newBookmark setObject:kProfilePreferenceInitialDirectoryHomeValue
                    forKey:KEY_CUSTOM_DIRECTORY];
    [newBookmark setObject:ipAddressString forKey:KEY_BONJOUR_SERVICE_ADDRESS];
    [newBookmark setObject:[NSArray arrayWithObjects:@"bonjour",nil] forKey:KEY_TAGS];
    [newBookmark setObject:[ProfileModel freshGuid] forKey:KEY_GUID];
    [newBookmark setObject:@"No" forKey:KEY_DEFAULT_BOOKMARK];
    [newBookmark removeObjectForKey:KEY_SHORTCUT];
    [[ProfileModel sharedInstance] addBookmark:newBookmark];

#ifdef SUPPORT_SFTP
    // No bonjour service for sftp. Rides over ssh, so try to detect that
    if ([serviceType isEqualToString:@"ssh"]) {
        [newBookmark setObject:[NSString stringWithFormat:@"%@-sftp", serviceName] forKey:KEY_NAME];
        [newBookmark setObject:[NSArray arrayWithObjects:@"bonjour", @"sftp", nil] forKey:KEY_TAGS];
        [newBookmark setObject:[ProfileModel freshGuid] forKey:KEY_GUID];
        [newBookmark setObject:[NSString stringWithFormat:@"sftp %@", ipAddressString] forKey:KEY_COMMAND];
        [[ProfileModel sharedInstance] addBookmark:newBookmark];
    }
#endif
}

- (void *)inaddrFromSockaddr:(struct sockaddr *)sa
{
    if (sa->sa_family == AF_INET) {
        return &(((struct sockaddr_in*)sa)->sin_addr);
    } else {
        // Assume ipv6
        return &(((struct sockaddr_in6*)sa)->sin6_addr);
    }
}

- (unsigned short)portFromSockaddr:(struct sockaddr *)sa
{
    if (sa->sa_family == AF_INET) {
        return htons(((struct sockaddr_in*)sa)->sin_port);
    } else {
        // Assume ipv6
        return htons(((struct sockaddr_in6*)sa)->sin6_port);
    }
}

// NSNetService delegate
- (void)netServiceDidResolveAddress:(NSNetService *)sender
{
    //NSLog(@"%s: %@", __PRETTY_FUNCTION__, sender);

    // cancel the resolution
    [sender stop];

    if ([self verbose]) {
        NSLog(@"netServiceDidResolveAddress:%@", sender);
    }
    if ([bonjourServices containsObject: sender] == NO) {
        if ([self verbose]) {
            NSLog(@"netServiceDidResolveAddress sender not in services %@", bonjourServices);
        }
        return;
    }

    // grab the address
    if ([[sender addresses] count] == 0) {
        if ([self verbose]) {
            NSLog(@"netServiceDidResolveAddress sender has no addresses");
        }
        return;
    }
    NSString* serviceType = [self getBonjourServiceType:[sender type]];
    NSString* serviceName = [sender name];
    NSData* address = [[sender addresses] objectAtIndex: 0];
    if ([self verbose]) {
        NSLog(@"netServiceDidResolveAddress type=%@ name=%@ address=%@", serviceType, serviceName, address);
    }
    struct sockaddr *socketAddress = (struct sockaddr *)[address bytes];
    char buffer[INET6_ADDRSTRLEN + 1];
    const char *strAddr = inet_ntop(socketAddress->sa_family,
                                    [self inaddrFromSockaddr:socketAddress],
                                    buffer,
                                    sizeof(buffer));
    if (strAddr) {
        if ([self verbose]) {
            NSLog(@"netServiceDidResolveAddress add profile with address %s", strAddr);
        }
        [self _addBonjourHostProfileWithName:serviceName
                             ipAddressString:[NSString stringWithFormat:@"%s", strAddr]
                                        port:[self portFromSockaddr:socketAddress]
                                 serviceType:serviceType];

        // remove from array now that resolving is done
        if ([bonjourServices containsObject:sender]) {
            [bonjourServices removeObject:sender];
        }
    }
}

- (void)netService:(NSNetService *)aNetService didNotResolve:(NSDictionary *)errorDict
{
    //NSLog(@"%s: %@", __PRETTY_FUNCTION__, aNetService);
    [aNetService stop];
}

- (void)netServiceWillResolve:(NSNetService *)aNetService
{
    //NSLog(@"%s: %@", __PRETTY_FUNCTION__, aNetService);
}

- (void)netServiceDidStop:(NSNetService *)aNetService
{
    //NSLog(@"%s: %@", __PRETTY_FUNCTION__, aNetService);
}

- (NSString*)getBonjourServiceType:(NSString*)aType
{
    if ([self verbose]) {
        NSLog(@"getBonjourServiceType:%@", aType);
    }
    NSString *serviceType = aType;
    if ([aType length] <= 0) {
        if ([self verbose]) {
            NSLog(@"netServiceDidResolveAddress empty type");
        }
        return nil;
    }
    NSRange aRange = [serviceType rangeOfString: @"."];
    if(aRange.location != NSNotFound) {
        if ([self verbose]) {
            NSLog(@"netServiceDidResolveAddress return value prior to first .");
        }
        return [serviceType substringWithRange: NSMakeRange(1, aRange.location - 1)];
    } else {
        if ([self verbose]) {
            NSLog(@"netServiceDidResolveAddress no . found, return whole value");
        }
        return serviceType;
    }
}

+ (NSString*)loginShellCommandForBookmark:(Profile*)bookmark
                            forObjectType:(iTermObjectType)objectType
{
    NSString* thisUser = NSUserName();
    NSString *customDirectoryString;
    if ([[bookmark objectForKey:KEY_CUSTOM_DIRECTORY] isEqualToString:kProfilePreferenceInitialDirectoryAdvancedValue]) {
        switch (objectType) {
            case iTermWindowObject:
                customDirectoryString = [bookmark objectForKey:KEY_AWDS_WIN_OPTION];
                break;
            case iTermTabObject:
                customDirectoryString = [bookmark objectForKey:KEY_AWDS_TAB_OPTION];
                break;
            case iTermPaneObject:
                customDirectoryString = [bookmark objectForKey:KEY_AWDS_PANE_OPTION];
                break;
            default:
                NSLog(@"Bogus object type %d", (int)objectType);
                customDirectoryString = kProfilePreferenceInitialDirectoryHomeValue;
        }
    } else {
        customDirectoryString = [bookmark objectForKey:KEY_CUSTOM_DIRECTORY];
    }

    if ([customDirectoryString isEqualToString:kProfilePreferenceInitialDirectoryHomeValue]) {
        // Run login without -l argument: this is a login session and will use the home dir.
        return [NSString stringWithFormat:@"login -fp \"%@\"", thisUser];
    } else {
        // Not using the home directory. This requires some trickery.
        // Run iTerm2's executable with a special flag that makes it run the shell as a login shell
        // (with "-" inserted at the start of argv[0]). See shell_launcher.c for more details.
        return [NSString stringWithFormat:@"%@ --launch_shell",
                   [[[NSBundle mainBundle] executablePath] stringWithEscapedShellCharacters]];
    }
}

+ (NSString*)bookmarkCommand:(Profile*)bookmark
               forObjectType:(iTermObjectType)objectType
{
    BOOL custom = [[bookmark objectForKey:KEY_CUSTOM_COMMAND] isEqualToString:@"Yes"];
    if (custom) {
        return [bookmark objectForKey:KEY_COMMAND];
    } else {
        return [ITAddressBookMgr loginShellCommandForBookmark:bookmark
                                                forObjectType:objectType];
    }
}

+ (NSString *)_advancedWorkingDirWithOption:(NSString *)option
                                  directory:(NSString *)pwd
{
    if ([option isEqualToString:kProfilePreferenceInitialDirectoryCustomValue]) {
        return pwd;
    } else if ([option isEqualToString:kProfilePreferenceInitialDirectoryRecycleValue]) {
        return @"";
    } else {
        // Home dir, option == "No"
        return NSHomeDirectory();
    }
}

+ (NSString*)bookmarkWorkingDirectory:(Profile*)bookmark forObjectType:(iTermObjectType)objectType
{
    NSString* custom = [bookmark objectForKey:KEY_CUSTOM_DIRECTORY];
    if ([custom isEqualToString:kProfilePreferenceInitialDirectoryCustomValue]) {
        return [bookmark objectForKey:KEY_WORKING_DIRECTORY];
    } else if ([custom isEqualToString:kProfilePreferenceInitialDirectoryRecycleValue]) {
        return @"";
    } else if ([custom isEqualToString:kProfilePreferenceInitialDirectoryAdvancedValue]) {
        switch (objectType) {
          case iTermWindowObject:
              return [ITAddressBookMgr _advancedWorkingDirWithOption:[bookmark objectForKey:KEY_AWDS_WIN_OPTION]
                                                           directory:[bookmark objectForKey:KEY_AWDS_WIN_DIRECTORY]];
          case iTermTabObject:
              return [ITAddressBookMgr _advancedWorkingDirWithOption:[bookmark objectForKey:KEY_AWDS_TAB_OPTION]
                                                           directory:[bookmark objectForKey:KEY_AWDS_TAB_DIRECTORY]];
          case iTermPaneObject:
              return [ITAddressBookMgr _advancedWorkingDirWithOption:[bookmark objectForKey:KEY_AWDS_PANE_OPTION]
                                                           directory:[bookmark objectForKey:KEY_AWDS_PANE_DIRECTORY]];
          default:
              NSLog(@"Bogus object type %d", (int)objectType);
              return NSHomeDirectory();  // Shouldn't happen
        }
    } else {
        // Home dir, custom == "No"
        return NSHomeDirectory();
    }
}

#pragma mark - SCEventListenerProtocol

- (void)pathWatcher:(SCEvents *)pathWatcher eventOccurred:(SCEvent *)event {
    NSLog(@"Path watcher observed an event");
    [self reloadDynamicProfiles];
}

#pragma mark - Dynamic Profiles

- (NSString *)dynamicProfilesPath {
    NSFileManager *fileManager = [NSFileManager defaultManager];
    NSString *appSupport = [fileManager applicationSupportDirectory];
    NSString *thePath = [appSupport stringByAppendingPathComponent:@"DynamicProfiles"];
    [[NSFileManager defaultManager] createDirectoryAtPath:thePath
                              withIntermediateDirectories:YES
                                               attributes:nil
                                                    error:NULL];
    return thePath;
}

- (void)reloadDynamicProfiles {
    NSString *path = [self dynamicProfilesPath];
    NSLog(@"Trying to load dynamic profiles from %@", path);
    NSFileManager *fileManager = [NSFileManager defaultManager];

    // Load the current dynamic profiles into |newProfiles|. The |guids| set
    // is used to ensure that guids are unique across all files.
    NSMutableArray *newProfiles = [NSMutableArray array];
    NSMutableSet *guids = [NSMutableSet set];
    NSLog(@"Enumerating files...");
    for (NSString *file in [fileManager enumeratorAtPath:path]) {
<<<<<<< HEAD
        NSLog(@"Check file %@", file);
=======
        if ([file hasPrefix:@"."]) {
            continue;
        }
>>>>>>> 2aded032
        NSString *fullName = [path stringByAppendingPathComponent:file];
        if (![self loadDynamicProfilesFromFile:fullName intoArray:newProfiles guids:guids]) {
            NSLog(@"Error encountered; aborting.");
            return;
        }
    }
    NSLog(@"Done enumerating files");

    // Update changes to existing dynamic profiles and add ones whose guids are
    // not known.
    NSArray *oldProfiles = [self dynamicProfiles];
    BOOL shouldReload = NO;
    for (Profile *profile in newProfiles) {
        Profile *existingProfile = [self profileWithGuid:profile[KEY_GUID] inArray:oldProfiles];
        if (existingProfile) {
            [self updateExistingDynamicProfile:existingProfile withProfile:profile];
            shouldReload = YES;
        } else {
            NSLog(@"Add dynamic profile with guid %@", profile[KEY_GUID]);
            [self addDynamicProfile:profile];
        }
    }

    // Remove dynamic profiles whose guids no longer exist.
    for (Profile *profile in oldProfiles) {
        if (![self profileWithGuid:profile[KEY_GUID] inArray:newProfiles]) {
            NSLog(@"Remove dynamic profile with guid %@", profile[KEY_GUID]);
            [self removeDynamicProfile:profile];
        }
    }
    if (shouldReload) {
        [[NSNotificationCenter defaultCenter] postNotificationName:kReloadAllProfiles
                                                            object:nil
                                                          userInfo:nil];
    }
}

// Load the profiles from |filename| and add valid profiles into |profiles|.
// Add their guids to |guids|.
- (BOOL)loadDynamicProfilesFromFile:(NSString *)filename
                          intoArray:(NSMutableArray *)profiles
                              guids:(NSMutableSet *)guids {
    // First, try xml and binary.
    NSDictionary *dict = [NSDictionary dictionaryWithContentsOfFile:filename];
    if (!dict) {
        // Try JSON
        NSData *data = [NSData dataWithContentsOfFile:filename];
        if (!data) {
            NSLog(@"Dynamic Profiles file %@ is unreadable", filename);
            return NO;
        }
        NSError *error = nil;
        dict = [NSJSONSerialization JSONObjectWithData:data
                                               options:0
                                                 error:&error];
        if (!dict) {
            NSLog(@"Dynamic Profiles file %@ doesn't contain a valid property list", filename);
            return NO;
        }
    }
    NSArray *entries = dict[@"Profiles"];
    if (!entries) {
        NSLog(@"Property list in %@ has no entries", entries);
        return NO;
    }
    for (Profile *profile in entries) {
        if (![profile[KEY_GUID] isKindOfClass:[NSString class]]) {
            NSLog(@"Dynamic profile is missing the Guid field in file %@", filename);
            continue;
        }
        if (![profile[KEY_NAME] isKindOfClass:[NSString class]]) {
            NSLog(@"Dynamic profile with guid %@ is missing the name field", profile[KEY_GUID]);
            continue;
        }
        if ([self nonDynamicProfileHasGuid:profile[KEY_GUID]]) {
            NSLog(@"Dynamic profile with guid %@ conflicts with non-dynamic profile with same guid", profile[KEY_GUID]);
            continue;
        }
        if ([guids containsObject:profile[KEY_GUID]]) {
            NSLog(@"Two dynamic profiles have the same guid: %@", profile[KEY_GUID]);
            continue;
        }
        [profiles addObject:profile];
        [guids addObject:profile[KEY_GUID]];
    }

    NSLog(@"Loaded dynamic profiles ok.");
    return YES;
}

// Does any "regular" profile have Guid |guid|?
- (BOOL)nonDynamicProfileHasGuid:(NSString *)guid {
    Profile *profile = [[ProfileModel sharedInstance] bookmarkWithGuid:guid];
    if (!profile) {
        return NO;
    }
    return ![profile[KEY_TAGS] containsObject:@"dynamic"];
}

// Returns the current dynamic profiles.
- (NSArray *)dynamicProfiles {
    NSMutableArray *array = [NSMutableArray array];
    for (Profile *profile in [[ProfileModel sharedInstance] bookmarks]) {
        NSArray *tags = profile[KEY_TAGS];
        if ([tags containsObject:@"dynamic"]) {
            [array addObject:profile];
        }
    }
    return array;
}

// Returns the first profile in |profiles| whose guid is |guid|.
- (Profile *)profileWithGuid:(NSString *)guid inArray:(NSArray *)profiles {
    for (Profile *aProfile in profiles) {
        if ([guid isEqualToString:aProfile[KEY_GUID]]) {
            return aProfile;
        }
    }
    return nil;
}

// Change an existing dynamic profile by setting its fields to those of
// |newProfile|. The "dynamic" tag is preserved.
- (void)updateExistingDynamicProfile:(Profile *)existingProfile
                         withProfile:(Profile *)newProfile {
    NSMutableDictionary *merged = [self profileByMergingProfile:newProfile
                                                    intoProfile:existingProfile];
    [self ensureMutableProfileHasDynamicTag:merged];
    [[ProfileModel sharedInstance] setBookmark:merged
                                      withGuid:merged[KEY_GUID]];
}

// Copies fields from |profile| over those in |prototype| and returns a new
// mutable dictionary.
- (NSMutableDictionary *)profileByMergingProfile:(Profile *)profile
                                     intoProfile:(Profile *)prototype {
    NSMutableDictionary *merged = [[profile mutableCopy] autorelease];
    for (NSString *key in prototype) {
        if (profile[key]) {
            merged[key] = profile[key];
        } else {
            merged[key] = prototype[key];
        }
    }
    return merged;
}

// Sets the "dynamic" tag in the mutable profile.
- (void)ensureMutableProfileHasDynamicTag:(NSMutableDictionary *)profile {
    NSArray *tags = profile[KEY_TAGS];
    if (!tags) {
        tags = @[ @"dynamic" ];
    } else if (![tags containsObject:@"dynamic"]) {
        tags = [tags arrayByAddingObject:@"dynamic"];
    }
    profile[KEY_TAGS] = tags;
}

// Add a new dynamic profile to the model.
- (void)addDynamicProfile:(Profile *)profile {
    Profile* prototype = [[ProfileModel sharedInstance] defaultBookmark];
    NSMutableDictionary *merged = [self profileByMergingProfile:profile
                                                    intoProfile:prototype];
    [self ensureMutableProfileHasDynamicTag:merged];

    [[ProfileModel sharedInstance] addBookmark:merged];
}

// Remove a dynamic profile from the model. Updates displays of profiles,
// references to the profile, etc.
- (void)removeDynamicProfile:(Profile *)profile {
    [[PreferencePanel sharedInstance] removeProfileWithGuid:profile[KEY_GUID]];
}

@end<|MERGE_RESOLUTION|>--- conflicted
+++ resolved
@@ -670,13 +670,11 @@
     NSMutableSet *guids = [NSMutableSet set];
     NSLog(@"Enumerating files...");
     for (NSString *file in [fileManager enumeratorAtPath:path]) {
-<<<<<<< HEAD
         NSLog(@"Check file %@", file);
-=======
         if ([file hasPrefix:@"."]) {
+            NSLog(@"Ignoring dotfile.");
             continue;
         }
->>>>>>> 2aded032
         NSString *fullName = [path stringByAppendingPathComponent:file];
         if (![self loadDynamicProfilesFromFile:fullName intoArray:newProfiles guids:guids]) {
             NSLog(@"Error encountered; aborting.");
