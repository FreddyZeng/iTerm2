//
//  TrouterPrefsController.m
//  iTerm
//
//  Created by George Nachman on 9/28/11.
//  Copyright 2011 Georgetech. All rights reserved.
//

#import "TrouterPrefsController.h"
#import "ProfileModel.h"
#import "ITAddressBookMgr.h"
#import "PreferencePanel.h"

NSString *kTrouterActionKey = @"action";
NSString *kTrouterEditorKey = @"editor";
NSString *kTrouterTextKey = @"text";

NSString *kSublimeText2Identifier = @"com.sublimetext.2";
NSString *kSublimeText3Identifier = @"com.sublimetext.3";
NSString *kMacVimIdentifier = @"org.vim.MacVim";
NSString *kTextmateIdentifier = @"com.macromates.textmate";
NSString *kTextmate2Identifier = @"com.macromates.textmate.preview";
NSString *kBBEditIdentifier = @"com.barebones.bbedit";
    
NSString *kTrouterBestEditorAction = @"best editor";
NSString *kTrouterUrlAction = @"url";
NSString *kTrouterEditorAction = @"editor";
NSString *kTrouterCommandAction = @"command";
NSString *kTrouterRawCommandAction = @"raw command";

@implementation TrouterPrefsController

enum {
    kSublimeText2Tag = 1,
    kMacVimTag,
    kTextmateTag,
    kBBEditTag,
<<<<<<< HEAD
    // Only append to the end of the list; never delete or change.
=======
    kSublimeText3Tag
>>>>>>> 9da97dd3
};

@synthesize guid = guid_;

+ (NSDictionary *)defaultPrefs
{
    return [NSDictionary dictionaryWithObjectsAndKeys:
            kTrouterBestEditorAction, kTrouterActionKey,
            nil];
}

- (void)dealloc
{
    [guid_ release];
    [super dealloc];
}

+ (BOOL)applicationExists:(NSString *)bundle_id
{
    CFURLRef appURL = nil;
    OSStatus result = LSFindApplicationForInfo(kLSUnknownCreator,
                                               (CFStringRef)bundle_id,
                                               NULL,
                                               NULL,
                                               &appURL);
    
    if (appURL) {
        CFRelease(appURL);
    }
    
    switch (result) {
        case noErr:
            if ([bundle_id isEqualToString:kSublimeText2Identifier] ||
                [bundle_id isEqualToString:kSublimeText3Identifier]) {
                // Extra check for sublime text.
                if (![[NSWorkspace sharedWorkspace] absolutePathForAppBundleWithIdentifier:bundle_id]) {
                    return NO;
                } else {
                    return YES;
                }
            } else {
                return YES;
            }
        case kLSApplicationNotFoundErr:
            return NO;
        default:
            return NO;
    }
}

+ (NSString *)schemeForEditor:(NSString *)editor
{
    if ([editor isEqualToString:kSublimeText2Identifier] ||
        [editor isEqualToString:kSublimeText3Identifier]) {
        return @"subl";
    }
    if ([editor isEqualToString:kMacVimIdentifier]) {
        return @"mvim";
    }
    if ([editor isEqualToString:kTextmateIdentifier]) {
        return @"txmt";
    }
    if ([editor isEqualToString:kBBEditIdentifier]) {
        return @"txmt";
    }
    return nil;
}

+ (NSString *)bestEditor
{
    if ([TrouterPrefsController applicationExists:kSublimeText3Identifier]) {
        return kSublimeText3Identifier;
    }
    if ([TrouterPrefsController applicationExists:kSublimeText2Identifier]) {
        return kSublimeText2Identifier;
    }
    if ([TrouterPrefsController applicationExists:kMacVimIdentifier]) {
        return kMacVimIdentifier;
    }
    if ([TrouterPrefsController applicationExists:kTextmateIdentifier] ||
        [TrouterPrefsController applicationExists:kTextmate2Identifier]) {
        return kTextmateIdentifier;
    }
    if ([TrouterPrefsController applicationExists:kBBEditIdentifier]) {
        return kBBEditIdentifier;
    }
    return nil;
}

- (void)awakeFromNib
{
    [editors_ addItemWithTitle:@"Sublime Text 3"];
    [editors_ setAutoenablesItems:NO];
    [(NSMenuItem *)[[[editors_ menu] itemArray] lastObject] setTag:kSublimeText3Tag];
    if (![TrouterPrefsController applicationExists:kSublimeText3Identifier]) {
        [(NSMenuItem *)[[[editors_ menu] itemArray] lastObject] setEnabled:NO];
    }
    [editors_ addItemWithTitle:@"Sublime Text 2"];
    [(NSMenuItem *)[[[editors_ menu] itemArray] lastObject] setTag:kSublimeText2Tag];
    if (![TrouterPrefsController applicationExists:kSublimeText2Identifier]) {
        [(NSMenuItem *)[[[editors_ menu] itemArray] lastObject] setEnabled:NO];
    }
    [editors_ addItemWithTitle:@"MacVim"];
    [(NSMenuItem *)[[[editors_ menu] itemArray] lastObject] setTag:kMacVimTag];
    if (![TrouterPrefsController applicationExists:kMacVimIdentifier]) {
        [(NSMenuItem *)[[[editors_ menu] itemArray] lastObject] setEnabled:NO];
    }
    [editors_ addItemWithTitle:@"Textmate"];
    [(NSMenuItem *)[[[editors_ menu] itemArray] lastObject] setTag:kTextmateTag];
    if (![TrouterPrefsController applicationExists:kTextmateIdentifier] &&
        ![TrouterPrefsController applicationExists:kTextmate2Identifier]) {
        [(NSMenuItem *)[[[editors_ menu] itemArray] lastObject] setEnabled:NO];
    }
    [editors_ addItemWithTitle:@"BBEdit"];
    [(NSMenuItem *)[[[editors_ menu] itemArray] lastObject] setTag:kBBEditTag];
    if (![TrouterPrefsController applicationExists:kBBEditIdentifier]) {
        [(NSMenuItem *)[[[editors_ menu] itemArray] lastObject] setEnabled:NO];
    }
    [self actionChanged:nil];
}

- (NSString *)actionIdentifier
{
    switch ([[action_ selectedItem] tag]) {
        case 1:
            return kTrouterBestEditorAction;
            
        case 2:
            return kTrouterUrlAction;
            break;
            
        case 3:
            return kTrouterEditorAction;
            break;
            
        case 4:
            return kTrouterCommandAction;
            break;
            
        case 5:
            return kTrouterRawCommandAction;
            break;
    }
    return nil;
}

- (NSString *)editorIdentifier
{
    switch ([[editors_ selectedItem] tag]) {
        case kSublimeText3Tag:
            return kSublimeText3Identifier;
            
        case kSublimeText2Tag:
            return kSublimeText2Identifier;
            
        case kMacVimTag:
            return kMacVimIdentifier;
            
        case kTextmateTag:
            return kTextmateIdentifier;

        case kBBEditTag:
            return kBBEditIdentifier;
    }
    return nil;
}

- (IBAction)actionChanged:(id)sender
{
    [text_ setHidden:YES];
    [editors_ setHidden:YES];
    switch ([[action_ selectedItem] tag]) {
        case 1:
            [caveat_ setStringValue:@"When you activate Semantic History on a filename, the associated app loads the file."];
            [caveat_ setHidden:NO];
            break;
            
        case 2:
            [[text_ cell] setPlaceholderString:@"Enter URL."];
            [caveat_ setStringValue:@"When you activate Semantic History on a filename, the browser opens a URL.\nUse \\1 for the filename you clicked on and \\2 for the line number."];
            [caveat_ setHidden:NO];
            [text_ setHidden:NO];
            break;
            
        case 3:
            [editors_ setHidden:NO];
            [caveat_ setStringValue:@"When you activate Semantic History on a text file, the specified editor opens it.\nOther kinds of files will be opened with their default apps."];
            [caveat_ setHidden:NO];
            break;

        case 4:
            [[text_ cell] setPlaceholderString:@"Enter command"];
            [caveat_ setStringValue:@"Command runs when you activate Semantic History on any filename.\nUse \\1 for filename, \\2 for line number, \\3 for text before click, \\4 for text after click, \\5 for pwd."];
            [caveat_ setHidden:NO];
            [text_ setHidden:NO];
            break;

        case 5:
            [[text_ cell] setPlaceholderString:@"Enter command"];
            [caveat_ setStringValue:@"Command runs when you activate Semantic History on any text (even if it's not a valid filename).\nUse \\1 for filename, \\2 for line number, \\3 for text before click, \\4 for text after click, \\5 for pwd."];
            [caveat_ setHidden:NO];
            [text_ setHidden:NO];
            break;
    }
    if (sender) {
        if (![text_ isHidden]) {
            NSString *stringValue = [[self prefs] objectForKey:kTrouterTextKey];
            [text_ setStringValue:stringValue ? stringValue : @""];
        }
        [[PreferencePanel sharedInstance] bookmarkSettingChanged:nil];
    }
}

- (NSDictionary *)prefs
{
    return [NSDictionary dictionaryWithObjectsAndKeys:
            [self actionIdentifier], kTrouterActionKey,
            [text_ stringValue], kTrouterTextKey,
            [self editorIdentifier], kTrouterEditorKey,
            nil];
}

- (void)setGuid:(NSString *)guid
{
    [guid_ autorelease];
    guid_ = [guid copy];
    Profile* bookmark = [[ProfileModel sharedInstance] bookmarkWithGuid:self.guid];
    NSDictionary *prefs = [bookmark objectForKey:KEY_TROUTER];
    prefs = prefs ? prefs : [TrouterPrefsController defaultPrefs];
    NSString *action = [prefs objectForKey:kTrouterActionKey];
    // Uncheck all items
    for (NSMenuItem *item in [[action_ menu] itemArray]) {
        [item setState:NSOffState];
    }
    // Set selection in menu
    if ([action isEqualToString:kTrouterBestEditorAction]) {
        [action_ selectItemWithTag:1];
    }
    if ([action isEqualToString:kTrouterUrlAction]) {
        [action_ selectItemWithTag:2];
    }
    if ([action isEqualToString:kTrouterEditorAction]) {
        [action_ selectItemWithTag:3];
    }
    if ([action isEqualToString:kTrouterCommandAction]) {
        [action_ selectItemWithTag:4];
    }
    if ([action isEqualToString:kTrouterRawCommandAction]) {
        [action_ selectItemWithTag:5];
    }
    // Check selected item
    [[[action_ menu] itemWithTag:[action_ selectedTag]] setState:NSOnState];
    [self actionChanged:nil];
    NSString *text = [prefs objectForKey:kTrouterTextKey];
    if (text) {
        [text_ setStringValue:text];
    } else {
        [text_ setStringValue:@""];
    }
    NSString *editor = [prefs objectForKey:kTrouterEditorKey];
    if ([editor isEqualToString:kSublimeText2Identifier]) {
        [editors_ selectItemWithTag:kSublimeText2Tag];
    } else if ([editor isEqualToString:kSublimeText3Identifier]) {
        [editors_ selectItemWithTag:kSublimeText3Tag];
    } else if ([editor isEqualToString:kMacVimIdentifier]) {
        [editors_ selectItemWithTag:kMacVimTag];
    } else if ([editor isEqualToString:kTextmateIdentifier]) {
        [editors_ selectItemWithTag:kTextmateTag];
    } else if ([editor isEqualToString:kBBEditIdentifier]) {
        [editors_ selectItemWithTag:kBBEditTag];
    }
}
         
@end<|MERGE_RESOLUTION|>--- conflicted
+++ resolved
@@ -35,11 +35,8 @@
     kMacVimTag,
     kTextmateTag,
     kBBEditTag,
-<<<<<<< HEAD
+    kSublimeText3Tag
     // Only append to the end of the list; never delete or change.
-=======
-    kSublimeText3Tag
->>>>>>> 9da97dd3
 };
 
 @synthesize guid = guid_;
